--- conflicted
+++ resolved
@@ -410,11 +410,7 @@
   | .cons₂ _ s => succ_le_succ (length_le s)
 
 @[simp] theorem sublist_nil {l : List α} : l <+ [] ↔ l = [] :=
-<<<<<<< HEAD
-  ⟨fun s => subset_nil.mp <| s.subset, fun H => H ▸ Sublist.refl _⟩
-=======
   ⟨fun s => subset_nil.1 s.subset, fun H => H ▸ Sublist.refl _⟩
->>>>>>> 176b4657
 
 theorem Sublist.eq_of_length : l₁ <+ l₂ → length l₁ = length l₂ → l₁ = l₂
   | .slnil, _ => rfl
@@ -1230,11 +1226,7 @@
 theorem Sublist.filterMap (f : α → Option β) (s : l₁ <+ l₂) : filterMap f l₁ <+ filterMap f l₂ := by
   induction s <;> simp <;> split <;> simp [*, cons, cons₂]
 
-<<<<<<< HEAD
-theorem Sublist.filter {l₁ l₂} (s : l₁ <+ l₂) : filter p l₁ <+ filter p l₂ := by
-=======
 theorem Sublist.filter (p : α → Bool) {l₁ l₂} (s : l₁ <+ l₂) : filter p l₁ <+ filter p l₂ := by
->>>>>>> 176b4657
   rw [← filterMap_eq_filter]; apply s.filterMap
 
 theorem map_filter (f : β → α) (l : List β) : filter p (map f l) = map f (filter (p ∘ f) l) := by
@@ -1560,9 +1552,6 @@
       simp [heq, erase_comm a]
       exact (erase_cons_head b _ ▸ h.erase b).erase_diff_erase_sublist
 
-<<<<<<< HEAD
-end Diff
-=======
 end Diff
 
 /-! ### prefix, suffix, infix -/
@@ -1967,5 +1956,4 @@
   | _ :: _ => congrArg (cons _) (enumFrom_map_fst _ _)
 
 @[simp] theorem enum_map_fst (l : List α) : map Prod.fst (enum l) = range l.length := by
-  simp only [enum, enumFrom_map_fst, range_eq_range']
->>>>>>> 176b4657
+  simp only [enum, enumFrom_map_fst, range_eq_range']