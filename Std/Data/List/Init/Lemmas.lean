/-
Copyright (c) 2014 Parikshit Khanna. All rights reserved.
Released under Apache 2.0 license as described in the file LICENSE.
Authors: Parikshit Khanna, Jeremy Avigad, Leonardo de Moura, Floris van Doorn, Mario Carneiro
-/

namespace List

open Nat

/-!
# Bootstrapping theorems for lists

These are theorems used in the definitions of `Std.Data.List.Basic`.
New theorems should be added to `Std.Data.List.Lemmas` if they are not needed by the bootstrap.
-/

<<<<<<< HEAD
attribute [simp] get get! get? reverseAux eraseIdx map join dropWhile find? findSome?
  replace elem lookup drop take takeWhile foldl foldr zipWith unzip range.loop enumFrom
=======
attribute [simp] get get! get? reverseAux eraseIdx map join find? findSome?
  replace elem lookup drop take foldl foldr zipWith unzip range.loop enumFrom
>>>>>>> 176b4657
  intersperse isPrefixOf isEqv dropLast iota mapM.loop mapA List.forM forA filterAuxM
  filterMapM.loop List.foldlM firstM anyM allM findM? findSomeM? forIn.loop forIn'.loop
  concat_eq_append append_assoc

@[simp] theorem head?_nil : @head? α [] = none := rfl
@[simp] theorem head?_cons : @head? α (a::l) = some a := rfl
@[simp 1100] theorem headD_nil : @headD α [] d = d := rfl
@[simp 1100] theorem headD_cons : @headD α (a::l) d = a := rfl
@[simp] theorem head_cons : @head α (a::l) h = a := rfl
@[simp] theorem tail?_nil : @tail? α [] = none := rfl
@[simp] theorem tail?_cons : @tail? α (a::l) = some l := rfl
@[simp] theorem tail!_cons : @tail! α (a::l) = l := rfl
@[simp 1100] theorem tailD_nil : @tailD α [] l' = l' := rfl
@[simp 1100] theorem tailD_cons : @tailD α (a::l) l' = l := rfl
@[simp] theorem any_nil : [].any f = false := rfl
@[simp] theorem any_cons : (a::l).any f = (f a || l.any f) := rfl
@[simp] theorem all_nil : [].all f = true := rfl
@[simp] theorem all_cons : (a::l).all f = (f a && l.all f) := rfl
@[simp] theorem or_nil : [].or = false := rfl
@[simp] theorem or_cons : (a::l).or = (a || l.or) := rfl
@[simp] theorem and_nil : [].and = true := rfl
@[simp] theorem and_cons : (a::l).and = (a && l.and) := rfl

/-! ### length -/

theorem eq_nil_of_length_eq_zero (_ : length l = 0) : l = [] := match l with | [] => rfl

theorem ne_nil_of_length_eq_succ (_ : length l = succ n) : l ≠ [] := fun _ => nomatch l

theorem length_eq_zero : length l = 0 ↔ l = [] :=
  ⟨eq_nil_of_length_eq_zero, fun h => h ▸ rfl⟩

/-! ### append -/

@[simp 1100] theorem singleton_append : [x] ++ l = x :: l := rfl

theorem append_inj :
    ∀ {s₁ s₂ t₁ t₂ : List α}, s₁ ++ t₁ = s₂ ++ t₂ → length s₁ = length s₂ → s₁ = s₂ ∧ t₁ = t₂
  | [], [], t₁, t₂, h, _ => ⟨rfl, h⟩
  | a :: s₁, b :: s₂, t₁, t₂, h, hl => by
    simp [append_inj (cons.inj h).2 (Nat.succ.inj hl)] at h ⊢; exact h

theorem append_inj_right (h : s₁ ++ t₁ = s₂ ++ t₂) (hl : length s₁ = length s₂) : t₁ = t₂ :=
  (append_inj h hl).right

theorem append_inj_left (h : s₁ ++ t₁ = s₂ ++ t₂) (hl : length s₁ = length s₂) : s₁ = s₂ :=
  (append_inj h hl).left

theorem append_inj' (h : s₁ ++ t₁ = s₂ ++ t₂) (hl : length t₁ = length t₂) : s₁ = s₂ ∧ t₁ = t₂ :=
  append_inj h <| @Nat.add_right_cancel _ (length t₁) _ <| by
  let hap := congrArg length h; simp only [length_append, ← hl] at hap; exact hap

theorem append_inj_right' (h : s₁ ++ t₁ = s₂ ++ t₂) (hl : length t₁ = length t₂) : t₁ = t₂ :=
  (append_inj' h hl).right

theorem append_inj_left' (h : s₁ ++ t₁ = s₂ ++ t₂) (hl : length t₁ = length t₂) : s₁ = s₂ :=
  (append_inj' h hl).left

theorem append_right_inj {t₁ t₂ : List α} (s) : s ++ t₁ = s ++ t₂ ↔ t₁ = t₂ :=
  ⟨fun h => append_inj_right h rfl, congrArg _⟩

theorem append_left_inj {s₁ s₂ : List α} (t) : s₁ ++ t = s₂ ++ t ↔ s₁ = s₂ :=
  ⟨fun h => append_inj_left' h rfl, congrArg (· ++ _)⟩

/-! ### map -/

theorem map_nil {f : α → β} : map f [] = [] := rfl

theorem map_cons (f : α → β) a l : map f (a :: l) = f a :: map f l := rfl

@[simp] theorem map_append (f : α → β) : ∀ l₁ l₂, map f (l₁ ++ l₂) = map f l₁ ++ map f l₂ := by
  intro l₁ <;> induction l₁ <;> intros <;> simp_all

@[simp] theorem map_id (l : List α) : map id l = l := by induction l <;> simp_all

@[simp] theorem map_map (g : β → γ) (f : α → β) (l : List α) :
  map g (map f l) = map (g ∘ f) l := by induction l <;> simp_all

/-! ### bind -/

@[simp] theorem nil_bind (f : α → List β) : List.bind [] f = [] := by simp [join, List.bind]

@[simp] theorem cons_bind x xs (f : α → List β) :
  List.bind (x :: xs) f = f x ++ List.bind xs f := by simp [join, List.bind]

@[simp] theorem append_bind xs ys (f : α → List β) :
  List.bind (xs ++ ys) f = List.bind xs f ++ List.bind ys f := by
  induction xs; {rfl}; simp_all [cons_bind, append_assoc]

@[simp] theorem bind_id (l : List (List α)) : List.bind l id = l.join := by simp [List.bind]

/-! ### bounded quantifiers over Lists -/

theorem forall_mem_cons {p : α → Prop} {a : α} {l : List α} :
    (∀ x, x ∈ a :: l → p x) ↔ p a ∧ ∀ x, x ∈ l → p x :=
  ⟨fun H => ⟨H _ (.head ..), fun _ h => H _ (.tail _ h)⟩,
   fun ⟨H₁, H₂⟩ _ => fun | .head .. => H₁ | .tail _ h => H₂ _ h⟩

/-! ### reverse -/

theorem reverseAux_eq (as bs : List α) : reverseAux as bs = reverse as ++ bs :=
  reverseAux_eq_append ..

theorem reverse_map (f : α → β) (l : List α) : (l.map f).reverse = l.reverse.map f := by
  induction l <;> simp [*]

/-! ### take and drop -/

@[simp] theorem take_append_drop : ∀ (n : Nat) (l : List α), take n l ++ drop n l = l
  | 0, _ => rfl
  | _+1, [] => rfl
  | n+1, x :: xs => congrArg (cons x) <| take_append_drop n xs

@[simp] theorem length_drop : ∀ (i : Nat) (l : List α), length (drop i l) = length l - i
  | 0, _ => rfl
  | succ i, [] => Eq.symm (Nat.zero_sub (succ i))
  | succ i, x :: l => calc
    length (drop (succ i) (x :: l)) = length l - i := length_drop i l
    _ = succ (length l) - succ i := (Nat.succ_sub_succ_eq_sub (length l) i).symm

theorem drop_length_le {l : List α} (h : l.length ≤ i) : drop i l = [] :=
  length_eq_zero.1 (length_drop .. ▸ Nat.sub_eq_zero_of_le h)

theorem take_length_le {l : List α} (h : l.length ≤ i) : take i l = l := by
  have := take_append_drop i l
  rw [drop_length_le h, append_nil] at this; exact this

@[simp] theorem drop_length (l : List α) : drop l.length l = [] := drop_length_le (Nat.le_refl _)

@[simp] theorem take_length (l : List α) : take l.length l = l := take_length_le (Nat.le_refl _)

theorem take_concat_get (l : List α) (i : Nat) (h : i < l.length) :
    (l.take i).concat l[i] = l.take (i+1) :=
  Eq.symm <| (append_left_inj _).1 <| (take_append_drop (i+1) l).trans <| by
    rw [concat_eq_append, append_assoc, singleton_append, get_drop_eq_drop, take_append_drop]

theorem reverse_concat (l : List α) (a : α) : (l.concat a).reverse = a :: l.reverse := by
  rw [concat_eq_append, reverse_append]; rfl

@[simp] theorem foldlM_reverse [Monad m] (l : List α) (f : β → α → m β) (b) :
    l.reverse.foldlM f b = l.foldrM (fun x y => f y x) b := rfl

@[simp] theorem foldlM_append [Monad m] [LawfulMonad m] (f : β → α → m β) (b) (l l' : List α) :
    (l ++ l').foldlM f b = l.foldlM f b >>= l'.foldlM f := by
  induction l generalizing b <;> simp [*]

@[simp] theorem foldrM_nil [Monad m] (f : α → β → m β) (b) : [].foldrM f b = pure b := rfl

@[simp] theorem foldrM_cons [Monad m] [LawfulMonad m] (a : α) (l) (f : α → β → m β) (b) :
    (a :: l).foldrM f b = l.foldrM f b >>= f a := by
  simp only [foldrM]
  induction l <;> simp_all

@[simp] theorem foldrM_reverse [Monad m] (l : List α) (f : α → β → m β) (b) :
    l.reverse.foldrM f b = l.foldlM (fun x y => f y x) b :=
  (foldlM_reverse ..).symm.trans <| by simp

theorem foldl_eq_foldlM (f : β → α → β) (b) (l : List α) :
    l.foldl f b = l.foldlM (m := Id) f b := by
  induction l generalizing b <;> simp [*, foldl]

theorem foldr_eq_foldrM (f : α → β → β) (b) (l : List α) :
    l.foldr f b = l.foldrM (m := Id) f b := by
  induction l <;> simp [*]

@[simp] theorem foldl_reverse (l : List α) (f : β → α → β) (b) :
    l.reverse.foldl f b = l.foldr (fun x y => f y x) b := by simp [foldl_eq_foldlM, foldr_eq_foldrM]

@[simp] theorem foldr_reverse (l : List α) (f : α → β → β) (b) :
    l.reverse.foldr f b = l.foldl (fun x y => f y x) b :=
  (foldl_reverse ..).symm.trans <| by simp

@[simp] theorem foldrM_append [Monad m] [LawfulMonad m] (f : α → β → m β) (b) (l l' : List α) :
    (l ++ l').foldrM f b = l'.foldrM f b >>= l.foldrM f := by
  induction l <;> simp [*]

@[simp] theorem foldl_append {β : Type _} (f : β → α → β) (b) (l l' : List α) :
    (l ++ l').foldl f b = l'.foldl f (l.foldl f b) := by simp [foldl_eq_foldlM]

@[simp] theorem foldr_append (f : α → β → β) (b) (l l' : List α) :
    (l ++ l').foldr f b = l.foldr f (l'.foldr f b) := by simp [foldr_eq_foldrM]

@[simp] theorem foldr_self_append (l : List α) : l.foldr cons l' = l ++ l' := by
  induction l <;> simp [*]

theorem foldr_self (l : List α) : l.foldr cons [] = l := by simp

/-- Alternate (non-tail-recursive) form of mapM for proofs. -/
@[simp] def mapM' [Monad m] (f : α → m β) : List α → m (List β)
  | [] => pure []
  | a :: l => return (← f a) :: (← l.mapM' f)

theorem mapM'_eq_mapM [Monad m] [LawfulMonad m] (f : α → m β) (l : List α) :
    mapM' f l = mapM f l := by simp [go, mapM] where
  go : ∀ l acc, mapM.loop f l acc = return acc.reverse ++ (← mapM' f l)
    | [], acc => by simp
    | a::l, acc => by simp [go l]

@[simp] theorem mapM_nil [Monad m] (f : α → m β) : [].mapM f = pure [] := rfl

@[simp] theorem mapM_cons [Monad m] [LawfulMonad m] (f : α → m β) :
    (a :: l).mapM f = (return (← f a) :: (← l.mapM f)) := by simp [← mapM'_eq_mapM]

@[simp] theorem mapM_append [Monad m] [LawfulMonad m] (f : α → m β) {l₁ l₂ : List α} :
    (l₁ ++ l₂).mapM f = (return (← l₁.mapM f) ++ (← l₂.mapM f)) := by induction l₁ <;> simp [*]<|MERGE_RESOLUTION|>--- conflicted
+++ resolved
@@ -15,13 +15,8 @@
 New theorems should be added to `Std.Data.List.Lemmas` if they are not needed by the bootstrap.
 -/
 
-<<<<<<< HEAD
-attribute [simp] get get! get? reverseAux eraseIdx map join dropWhile find? findSome?
-  replace elem lookup drop take takeWhile foldl foldr zipWith unzip range.loop enumFrom
-=======
 attribute [simp] get get! get? reverseAux eraseIdx map join find? findSome?
   replace elem lookup drop take foldl foldr zipWith unzip range.loop enumFrom
->>>>>>> 176b4657
   intersperse isPrefixOf isEqv dropLast iota mapM.loop mapA List.forM forA filterAuxM
   filterMapM.loop List.foldlM firstM anyM allM findM? findSomeM? forIn.loop forIn'.loop
   concat_eq_append append_assoc
